# -*- coding: utf-8 -*-

# This code is part of Qiskit.
#
# (C) Copyright IBM 2017, 2020.
#
# This code is licensed under the Apache License, Version 2.0. You may
# obtain a copy of this license in the LICENSE.txt file in the root directory
# of this source tree or at http://www.apache.org/licenses/LICENSE-2.0.
#
# Any modifications or derivative works of this code must retain this
# copyright notice, and modified files need to carry a notice indicating
# that they have been altered from the originals.
"""
GUI front-end interface for Qiskit Metal in PySide2.
@author: Zlatko Minev, IBM
"""
# pylint: disable=invalid-name

import importlib
import importlib.util
import logging
import os
import shutil
import sys
from pathlib import Path
from typing import List, TYPE_CHECKING

from PySide2 import QtWidgets
from PySide2.QtCore import QEventLoop, Qt, QTimer, Slot
from PySide2.QtGui import QIcon
from PySide2.QtWidgets import (QApplication, QDockWidget, QFileDialog,
                               QInputDialog, QLabel, QLineEdit, QMainWindow,
                               QMessageBox)

from .. import config
from ..designs.design_base import QDesign
from .component_widget_ui import Ui_ComponentWidget
from .elements_window import ElementsWindow
from .main_window_base import QMainWindowBaseHandler, QMainWindowExtensionBase, kick_start_qApp
from .main_window_ui import Ui_MainWindow
from .renderer_gds_gui import RendererGDSWidget
from .utility._handle_qt_messages import slot_catch_error
from PySide2.QtCore import qInstallMessageHandler
from .widgets.all_components.table_model_all_components import \
    QTableModel_AllComponents
from .widgets.edit_component.component_widget import ComponentWidget
from .widgets.log_widget.log_metal import LogHandler_for_QTextLog
from .widgets.plot_widget.plot_window import QMainWindowPlot
from .widgets.variable_table import PropertyTableWidget
from .widgets.build_history.build_history_scroll_area import BuildHistoryScrollArea

if not config.is_building_docs():
    from ..toolbox_metal.import_export import load_metal_design

if TYPE_CHECKING:
    # from .._gui import MetalGUI
    from ..renderers.renderer_mpl.mpl_canvas import PlotCanvas


class QMainWindowExtension(QMainWindowExtensionBase):
    """This contains all the functions that the gui needs
    to call directly from the UI

    This class extends the `QMainWindowExtensionBase` class.

    To access the GUI Handler above this, call:
        self.handler = gui

    Args:
        QMainWindow (QMainWindow): Main window
    """

    def __init__(self):
        super().__init__()
        self.gds_gui = None  # type: RendererGDSWidget

    @property
    def design(self) -> 'QDesign':
        """Return the design.

        Returns:
            QDesign: The design
        """
        return self.handler.design

    @property
    def gui(self) -> 'MetalGUI':
        """Returns the MetalGUI"""
        return self.handler

    def _set_element_tab(self, yesno: bool):
        """Set which part of the element table is in use

        Args:
            yesno (bool): True for View, False for Elements
        """

        if yesno:
            self.ui.tabWidget.setCurrentWidget(self.ui.tabElements)
            self.ui.actionElements.setText("View")
        else:
            self.ui.tabWidget.setCurrentWidget(self.ui.mainViewTab)
            self.ui.actionElements.setText("QGeometry")

    def show_renderer_gds(self):
        """Handles click on GDS Renderer action"""
        self.gds_gui = RendererGDSWidget(self, self.gui)
        self.gds_gui.show()

    def delete_all_components(self):
        """Delete all components
        """
        ret = QMessageBox.question(
            self,
            'Delete all components?',
            "Are you sure you want to clear all Metal components?",
            buttons=(QMessageBox.Yes | QMessageBox.No))
        if ret == QMessageBox.Yes:
            self.logger.info('Delete all components.')
            self.design.delete_all_components()
            if self.component_window:
                self.gui.component_window.set_component(None)
            self.gui.refresh()

    @slot_catch_error()
    def save_design_as(self, _=None):
        """Handles click on Save Design As"""
        filename = QFileDialog.getSaveFileName(
            None,
            'Select a new location to save Metal design to',
            self.design.get_design_name() + '.metal',
            selectedFilter='*.metal')[0]

        if filename:
            self.gui.save_file(filename)

    @slot_catch_error()
    def save_design(self, _=None):
        """
        Handles click on save design
        """
        if self.design:
            if self.design.save_path:
                self.gui.save_file()
            else:
                self.save_design_as()
        else:
            self.logger.info('No design present.')
            QMessageBox.warning(self, 'Warning', 'No design present! Can'
                                't save')

    @slot_catch_error()
    def load_design(self, _):
        """
        Handles click on loading metal design
        """
        filename = QFileDialog.getOpenFileName(
            None,
            'Select location to load Metal design from',
            selectedFilter='*.metal')[0]
        if filename:
            self.logger.info(f'Attempting to load design file {filename}')
            design = load_metal_design(filename)
            self.logger.info(
                f'Successfully loaded file. Now setting design into gui.')
            self.handler.set_design(design)
            self.logger.info(f'Successfully set design. Loaded and done.')

    @slot_catch_error()
    def full_refresh(self, _=None):
        """Handles click on Refresh"""
        self.logger.info(
            f'Force refresh of all widgets (does not rebuild components)...')
        self.gui.refresh()

    @slot_catch_error()
    def rebuild(self, _=None):
        """Handles click on Rebuild"""
        self.logger.info(
            f'Rebuilding all components in the model (and refreshing widgets)...'
        )
        self.gui.rebuild()

    @slot_catch_error()
    def new_qcomponent(self, _=None):
        """Create a new qcomponent call by button
        """
        path = str(
            Path(self.gui.path_gui).parent / 'qlibrary' / 'user_components' /
            'my_qcomponent.py')
        filename = QFileDialog.getSaveFileName(
            parent=None,
            caption='Select a location to save QComponent python file to',
            dir=path)[0]
        if filename:
            text, okPressed = QInputDialog.getText(
                self, "Name your QComponent class",
                "Name your QComponent class:", QLineEdit.Normal, "MyQComponent")
            if okPressed and text != '':
                text_inst, okPressed = QInputDialog.getText(
                    self, "Give a name to your instance of the class",
                    "Name of instance:", QLineEdit.Normal, "qcomp1")
                if okPressed and text_inst != '':
                    init_path = filename.rsplit("/", 1)[0] + "/__init__.py"
                    if not os.path.exists(init_path):
                        with open(init_path, "w"):
                            pass
                    self.gui.new_qcomponent_file(filename, text, text_inst)

    @slot_catch_error()
    def create_build_log_window(self, _=None):
        """"Handles click on Build History button"""
        self.gui.gui_create_build_log_window()


class MetalGUI(QMainWindowBaseHandler):
    """Qiskit Metal Main GUI.

    This class extends the `QMainWindowBaseHandler` class

    The GUI can be controlled by the user using the mouse and keyboard or
    API for full control.

    Args:
        QMainWindowBase (QMainWindowBase): Base window
    """

    __UI__ = Ui_MainWindow
    _QMainWindowClass = QMainWindowExtension
    _img_logo_name = 'metal_logo.png'
    _stylesheet_default = 'metal_dark'

    # This is somewhat outdated
    _dock_names = [
        'dockComponent', 'dockConnectors', 'dockDesign', 'dockLog',
        'dockNewComponent', 'dockVariables'
    ]

    def __init__(self, design: QDesign = None):
        """
        Args:
            design (QDesign, optional): Pass in the design that the GUI should handle
                (Default: None).
        """

        from .utility._handle_qt_messages import QtCore, _qt_message_handler
        QtCore.qInstallMessageHandler(_qt_message_handler)

        qApp = kick_start_qApp()
        if not qApp:
            logging.error(
                "Could not start Qt event loop using QApplication.")
        
        super().__init__()

        # use set_design
        self.design = None  # type: QDesign

        # UIs
        self.plot_win = None  # type: QMainWindowPlot
        self.elements_win = None  # type: ElementsWindow
        self.component_window = ComponentWidget(self, self.ui.dockComponent)
        self.variables_window = PropertyTableWidget(self, gui=self)

        self.build_log_window = None

        self._setup_component_widget()
        self._setup_plot_widget()
        self._setup_design_components_widget()
        self._setup_elements_widget()
        self._setup_variables_widget()
        self._ui_adjustments_final()

        # Show and raise
        self.main_window.show()
        # self.qApp.processEvents(QEventLoop.AllEvents, 1)
        # - don't think I need this here, it doesn't help to show and raise
        # - need to call from different thread.
        QTimer.singleShot(150, self._raise)

        if design:
            self.set_design(design)
        else:
            self._set_enabled_design_widgets(False)

    def _raise(self):
        """Raises the window to the top"""
        self.main_window.raise_()

        # Give keyboard focus.
        # On Windows, will change the color of the taskbar entry to indicate that the
        # window has changed in some way.
        self.main_window.activateWindow()

    def _set_enabled_design_widgets(self, enabled: bool = True):
        """Make rebuild and all the other main button disabled.

        Arguments:
            enabled (bool): True to enable, False to disable the design widgets (Default: True).
        """

        def setEnabled(parent, widgets):
            for widgetname in widgets:
                if hasattr(parent, widgetname):
                    widget = getattr(parent, widgetname)  # type: QWidget
                    if widget:
                        widget.setEnabled(enabled)
                else:
                    self.logger.error(f'GUI issue: wrong name: {widgetname}')

        widgets = [
            'actionSave', 'action_full_refresh', 'actionRebuild',
            'actionDelete_All', 'dockComponent', 'dockNewComponent',
            'dockDesign', 'dockConnectors'
        ]
        setEnabled(self.ui, widgets)

        widgets = ['component_window', 'elements_win']
        setEnabled(self, widgets)

    def set_design(self, design: QDesign):
        """Core function to set a new design.

        Args:
            design (QDesign): A qiskit metal design, such as a planar one.
                The design contains all components and elements
        """
        self.design = design

        self._set_enabled_design_widgets(True)

        self.plot_win.set_design(design)
        self.elements_win.force_refresh()

        if self.main_window.gds_gui:
            self.main_window.gds_gui.set_design(design)

        self.variables_window.set_design(design)

        # Refresh
        self.refresh()

    def _setup_logger(self):
        """Setup the logger"""
        super()._setup_logger()

        logger = logging.getLogger('metal')
        self._log_handler_design = self.create_log_handler('metal', logger)

    def refresh_design(self):
        """Refresh design properties associated with the GUI.
        """
        self.update_design_name()

    def update_design_name(self):
        """Update the design name"""
        if self.design:
            design_name = self.design.get_design_name()
            self.main_window.setWindowTitle(self.config.main_window.title +
                                            f' — {design_name}')

    def _ui_adjustments(self):
        """Any touchups to the loaded ui that need be done soon
        """
        # QTextEditLogger
        self.ui.log_text.img_path = Path(self.path_imgs)
        self.ui.log_text.dock_window = self.ui.dockLog

        # Add a second label to the status bar
        status_bar = self.main_window.statusBar()
        self.statusbar_label = QLabel(status_bar)
        self.statusbar_label.setText('')
        status_bar.addWidget(self.statusbar_label)

        # Docks
        # Left handside
        self.main_window.splitDockWidget(self.ui.dockDesign,
                                         self.ui.dockComponent, Qt.Vertical)
        self.main_window.tabifyDockWidget(self.ui.dockDesign,
                                          self.ui.dockNewComponent)
        self.main_window.tabifyDockWidget(self.ui.dockNewComponent,
                                          self.ui.dockConnectors)
        self.main_window.tabifyDockWidget(self.ui.dockConnectors,
                                          self.ui.dockVariables)
        self.ui.dockDesign.raise_()
        self.main_window.resizeDocks([self.ui.dockDesign], [350], Qt.Horizontal)

        # Log
        self.ui.dockLog.parent().resizeDocks([self.ui.dockLog], [120],
                                             Qt.Vertical)

        # Tab positions
        self.ui.tabWidget.setCurrentIndex(0)

    def _ui_adjustments_final(self):
        """Any touchups to the loaded ui that need be done after all the base and main ui is loaded"""
        if self.component_window:
            self.component_window.setCurrentIndex(0)

    def _set_element_tab(self, yesno: bool):
        """Set the elements tabl to Elements or View

        Args:
            yesno (bool): True for elements, False for view
        """
        if yesno:
            self.ui.tabWidget.setCurrentWidget(self.ui.tabElements)
        else:
            self.ui.tabWidget.setCurrentWidget(self.ui.mainViewTab)

    def _setup_component_widget(self):
        """Setup the components widget"""
        if self.component_window:
            self.ui.dockComponent.setWidget(self.component_window)

    def _setup_variables_widget(self):
        """Setup the variables widget"""
        self.ui.dockVariables.setWidget(self.variables_window)

    def _setup_plot_widget(self):
        """ Create main Window Widget Plot """
        self.plot_win = QMainWindowPlot(self, self.main_window)

        # Add to the tabbed main view
        self.ui.mainViewTab.layout().addWidget(self.plot_win)

        # Move the dock
        self._move_dock_to_new_parent(self.ui.dockLog, self.plot_win)
        self.ui.dockLog.parent().resizeDocks([self.ui.dockLog], [120],
                                             Qt.Vertical)

    def _move_dock_to_new_parent(self,
                                 dock: QDockWidget,
                                 new_parent: QMainWindow,
                                 dock_location=Qt.BottomDockWidgetArea):
        """The the doc to a different parent window

        Args:
            dock (QDockWidget): Dock to move
            new_parent (QMainWindow): New parent window
            dock_location (Qt dock location): Location of the dock (Default: Qt.BottomDockWidgetArea).
        """
        dock.setParent(new_parent)
        new_parent.addDockWidget(dock_location, dock)
        dock.setFloating(False)
        dock.show()
        dock.setMaximumHeight(99999)

    def _setup_elements_widget(self):
        """ Create main Window Elements Widget """
        self.elements_win = ElementsWindow(self, self.main_window)

        # Add to the tabbed main view
        self.ui.tabElements.layout().addWidget(self.elements_win)

    def _setup_design_components_widget(self):
        """
        Design components.

        Table model that shows the summary of the components of a design in a table
        with their names, classes, and modules
        """
        model = QTableModel_AllComponents(self,
                                          logger=self.logger,
                                          tableView=self.ui.tableComponents)
        self.ui.tableComponents.setModel(model)

    ################################################
    # UI
    def toggle_docks(self, do_hide: bool = None):
        """Show or hide the full plot-area widget / show or hide all docks.

        Args:
            do_hide (bool): Hide or show (Default: None -- toggle)
        """
        self.main_window.toggle_all_docks(do_hide)
        self.qApp.processEvents(
        )  # Process all events, so that if we take screenshot next it won't be partially updated

    ################################################
    # Ploting
    def get_axes(self, num: int = None):
        """Return access to the canvas axes.
        If num is specified, returns the n-th axis

        Args:
            num (int, optional): if num is specified, returns the n-th axis (Default: None).

        Returns:
            List[Axes] or Axes: of the canvas
        """
        axes = self.plot_win.canvas.axes
        if num is not None:
            axes = axes[num]
        return axes

    @property
    def axes(self) -> List['Axes']:
        """Returns the axes"""
        return self.plot_win.canvas.axes

    @property
    def figure(self):
        """Return axis to the figure of the canvas
        """
        return self.plot_win.canvas.figure

    @property
    def canvas(self) -> 'PlotCanvas':
        """Get access to the canvas that handles the figure
        and axes, and their main functions.

        Returns:
            PlotCanvas
        """
        return self.plot_win.canvas

    def rebuild(self, autoscale: bool = False):
        """
        Rebuild all components in the design from scratch and refresh the gui.
        """
        self.design.rebuild()
        self.refresh()
        if autoscale:
            self.autoscale()

    def refresh(self):
        '''
        Refreshes everything. Overkill in general.
            * Refreshes the design names in the gui
            * Refreshes the table models
            * Replots everything

        Warning:
            This does *not* rebuild the components.
            For that, call rebuild.
        '''

        # Global level
        self.refresh_design()

        # Table models
        self.ui.tableComponents.model().refresh()

        # Redraw plots
        self.refresh_plot()

    def refresh_plot(self):
        """Redraw only the plot window contents."""
        self.plot_win.replot()

    def autoscale(self):
        """Shortcut to autoscale all views"""
        self.plot_win.auto_scale()

    #########################################################
    # Design level
    def save_file(self, filename: str = None):
        """Save the file

        Args:
            filename (str): Filename to save (Default: None).
        """
        self.design.save_design(filename)

    #########################################################
    # COMPONENT FUNCTIONS
    def edit_component(self, name: str):
        """Set the component to be examined by the component widget.

        Arguments:
            name (str): Name of component to exmaine.
        """
        if self.component_window:
            self.component_window.set_component(name)

    def edit_component_source(self, name: str = None):
        """For the selected component in the edit component widet (see gui.edit_component)
        open up the source editor.

        Arguments:
            name (str): Name of component to exmaine.
                If none, just uses the currently selected component if there is one.
        """
        if name:
            self.edit_component(name)
        if self.component_window:
            self.component_window.edit_source()

    def highlight_components(self, component_names: List[str]):
        """Hihglight a list of components

        Args:
            component_names (List[str]): List of component names to highlight
        """
        self.canvas.highlight_components(component_names)

    def zoom_on_components(self, components: List[str]):
        """Zoom to the components

        Args:
            components (List[str]): List of components to zoom to
        """
        bounds = self.canvas.find_component_bounds(components)
        self.canvas.zoom_to_rectangle(bounds)

    def new_qcomponent_file(self, new_path: str, class_name: str,
                            name_instance: str):
        """Create a new qcomponent file based on template.
        The template is stored in qlibrary/_template.py

        Args:
            path (str): the path to the file to save to
            class_name (str): how you want to call the class
            name_instance (str): name of the instance of the component to be created
        """

        if not new_path.endswith('.py'):
            new_path = new_path + ".py"

        # Copy template file
        tpath = Path(self.path_gui)
<<<<<<< HEAD

=======
>>>>>>> 5f8e4f9a
        tpath = tpath.parent / 'qlibrary' / '_template.py'
        shutil.copy(str(tpath), str(new_path))

        # Rename the class name
        path = Path(new_path)
        text = path.read_text()
        text = text.replace('MyQComponent', class_name)
        # Open the file pointed to in text mode, write data to it, and close the file:
        # An existing file of the same name is overwritten.
        path.write_text(text)

        # Load module and class and create instance # TODO: make a function

        # Add name
        if not (path.parent is sys.path):
            sys.path.insert(0, str(path.parent))

        # TODO: try    except ImportError:
        module = importlib.import_module(path.stem)

        # Potential Warning
        # If you are dynamically importing a module that was created since the interpreter
        # began execution (e.g., created a Python source file), you may need to call
        #               invalidate_caches()
        # in order for the new module to be noticed by the import system.

        # Do NOT work:
        # importlib.import_module(path.stem, str(path.parent))

        # # spec for module and give it name
        # module_name = f"user_components.{path.stem}"
        # spec_file = importlib.util.spec_from_file_location(module_name, str(path))
        # spec_module = importlib.util.module_from_spec(spec_file) # module
        # spec_file.loader.exec_module(spec_module) # Actual load module
        # if 1: # add moudle info
        #     # https://stackoverflow.com/questions/41215729/source-info-missing-from-python-classes-loaded-with-module-from-spec
        #     sys.modules[module_name] = spec_file

        cls = getattr(module, class_name)  # get class from module
        qcomp = cls(self.design, name_instance)  # create instance

        # GUI
        self.refresh_plot()
        self.highlight_components([name_instance])
        self.zoom_on_components([name_instance])
        self.edit_component_source(name_instance)

    @slot_catch_error()
    def gui_create_build_log_window(self, _=None):
        """Creates a separate window that displays the recent successful/fails of all components for the design

        Args:
            _ ([type], optional): Default parameters for slot  - used to call from action
        """
        self.build_log_window = BuildHistoryScrollArea(
            self.design.build_logs.data())
        self.build_log_window.show()<|MERGE_RESOLUTION|>--- conflicted
+++ resolved
@@ -621,10 +621,6 @@
 
         # Copy template file
         tpath = Path(self.path_gui)
-<<<<<<< HEAD
-
-=======
->>>>>>> 5f8e4f9a
         tpath = tpath.parent / 'qlibrary' / '_template.py'
         shutil.copy(str(tpath), str(new_path))
 
