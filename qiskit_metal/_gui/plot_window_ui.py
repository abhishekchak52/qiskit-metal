--- conflicted
+++ resolved
@@ -3,20 +3,14 @@
 # Form implementation generated from reading ui file './plot_window_ui.ui',
 # licensing of './plot_window_ui.ui' applies.
 #
-<<<<<<< HEAD
-# Created: Sat May  8 15:12:15 2021
-=======
-# Created: Fri May  7 19:27:13 2021
->>>>>>> 8dbe80ab
+# Created: Fri May 14 15:07:54 2021
 #      by: pyside2-uic  running on PySide2 5.13.2
 #
 # WARNING! All changes made in this file will be lost!
 
 from PySide2 import QtCore, QtGui, QtWidgets
 
-
 class Ui_MainWindowPlot(object):
-
     def setupUi(self, MainWindowPlot):
         MainWindowPlot.setObjectName("MainWindowPlot")
         MainWindowPlot.resize(800, 600)
@@ -43,48 +37,41 @@
         MainWindowPlot.addToolBar(QtCore.Qt.TopToolBarArea, self.toolBar)
         self.actionPan = QtWidgets.QAction(MainWindowPlot)
         icon = QtGui.QIcon()
-        icon.addPixmap(QtGui.QPixmap(":/plot/pan"), QtGui.QIcon.Normal,
-                       QtGui.QIcon.On)
+        icon.addPixmap(QtGui.QPixmap(":/plot/pan"), QtGui.QIcon.Normal, QtGui.QIcon.On)
         self.actionPan.setIcon(icon)
         self.actionPan.setObjectName("actionPan")
         self.actionZoom = QtWidgets.QAction(MainWindowPlot)
         icon1 = QtGui.QIcon()
-        icon1.addPixmap(QtGui.QPixmap(":/plot/zoom"), QtGui.QIcon.Normal,
-                        QtGui.QIcon.Off)
+        icon1.addPixmap(QtGui.QPixmap(":/plot/zoom"), QtGui.QIcon.Normal, QtGui.QIcon.Off)
         self.actionZoom.setIcon(icon1)
         self.actionZoom.setObjectName("actionZoom")
         self.actionConnectors = QtWidgets.QAction(MainWindowPlot)
         self.actionConnectors.setCheckable(True)
         self.actionConnectors.setChecked(False)
         icon2 = QtGui.QIcon()
-        icon2.addPixmap(QtGui.QPixmap(":/connectors"), QtGui.QIcon.Normal,
-                        QtGui.QIcon.Off)
+        icon2.addPixmap(QtGui.QPixmap(":/connectors"), QtGui.QIcon.Normal, QtGui.QIcon.Off)
         self.actionConnectors.setIcon(icon2)
         self.actionConnectors.setObjectName("actionConnectors")
         self.actionCoords = QtWidgets.QAction(MainWindowPlot)
         self.actionCoords.setCheckable(True)
         self.actionCoords.setChecked(True)
         icon3 = QtGui.QIcon()
-        icon3.addPixmap(QtGui.QPixmap(":/plot/point"), QtGui.QIcon.Normal,
-                        QtGui.QIcon.Off)
+        icon3.addPixmap(QtGui.QPixmap(":/plot/point"), QtGui.QIcon.Normal, QtGui.QIcon.Off)
         self.actionCoords.setIcon(icon3)
         self.actionCoords.setObjectName("actionCoords")
         self.actionAuto = QtWidgets.QAction(MainWindowPlot)
         icon4 = QtGui.QIcon()
-        icon4.addPixmap(QtGui.QPixmap(":/plot/autozoom"), QtGui.QIcon.Normal,
-                        QtGui.QIcon.Off)
+        icon4.addPixmap(QtGui.QPixmap(":/plot/autozoom"), QtGui.QIcon.Normal, QtGui.QIcon.Off)
         self.actionAuto.setIcon(icon4)
         self.actionAuto.setObjectName("actionAuto")
         self.actionReplot = QtWidgets.QAction(MainWindowPlot)
         icon5 = QtGui.QIcon()
-        icon5.addPixmap(QtGui.QPixmap(":/plot/refresh_plot"),
-                        QtGui.QIcon.Normal, QtGui.QIcon.Off)
+        icon5.addPixmap(QtGui.QPixmap(":/plot/refresh_plot"), QtGui.QIcon.Normal, QtGui.QIcon.Off)
         self.actionReplot.setIcon(icon5)
         self.actionReplot.setObjectName("actionReplot")
         self.actionRuler = QtWidgets.QAction(MainWindowPlot)
         icon6 = QtGui.QIcon()
-        icon6.addPixmap(QtGui.QPixmap(":/plot/ruler"), QtGui.QIcon.Normal,
-                        QtGui.QIcon.Off)
+        icon6.addPixmap(QtGui.QPixmap(":/plot/ruler"), QtGui.QIcon.Normal, QtGui.QIcon.Off)
         self.actionRuler.setIcon(icon6)
         self.actionRuler.setObjectName("actionRuler")
         self.toolBar.addAction(self.actionPan)
@@ -96,82 +83,35 @@
         self.toolBar.addAction(self.actionRuler)
 
         self.retranslateUi(MainWindowPlot)
-        QtCore.QObject.connect(self.actionAuto, QtCore.SIGNAL("triggered()"),
-                               MainWindowPlot.auto_scale)
-        QtCore.QObject.connect(self.actionConnectors,
-                               QtCore.SIGNAL("triggered(bool)"),
-                               MainWindowPlot.set_show_pins)
-        QtCore.QObject.connect(self.actionCoords,
-                               QtCore.SIGNAL("triggered(bool)"),
-                               MainWindowPlot.set_position_track)
-        QtCore.QObject.connect(self.actionPan, QtCore.SIGNAL("triggered()"),
-                               MainWindowPlot.pan)
-        QtCore.QObject.connect(self.actionZoom, QtCore.SIGNAL("triggered()"),
-                               MainWindowPlot.zoom)
-        QtCore.QObject.connect(self.actionReplot, QtCore.SIGNAL("triggered()"),
-                               MainWindowPlot.replot)
+        QtCore.QObject.connect(self.actionAuto, QtCore.SIGNAL("triggered()"), MainWindowPlot.auto_scale)
+        QtCore.QObject.connect(self.actionConnectors, QtCore.SIGNAL("triggered(bool)"), MainWindowPlot.set_show_pins)
+        QtCore.QObject.connect(self.actionCoords, QtCore.SIGNAL("triggered(bool)"), MainWindowPlot.set_position_track)
+        QtCore.QObject.connect(self.actionPan, QtCore.SIGNAL("triggered()"), MainWindowPlot.pan)
+        QtCore.QObject.connect(self.actionZoom, QtCore.SIGNAL("triggered()"), MainWindowPlot.zoom)
+        QtCore.QObject.connect(self.actionReplot, QtCore.SIGNAL("triggered()"), MainWindowPlot.replot)
         QtCore.QMetaObject.connectSlotsByName(MainWindowPlot)
 
     def retranslateUi(self, MainWindowPlot):
-        MainWindowPlot.setWindowTitle(
-            QtWidgets.QApplication.translate("MainWindowPlot", "MainWindow",
-                                             None, -1))
-        self.toolBar.setWindowTitle(
-            QtWidgets.QApplication.translate("MainWindowPlot", "toolBar", None,
-                                             -1))
-        self.actionPan.setText(
-            QtWidgets.QApplication.translate("MainWindowPlot", "Help", None,
-                                             -1))
-        self.actionPan.setShortcut(
-            QtWidgets.QApplication.translate("MainWindowPlot", "P", None, -1))
-        self.actionZoom.setText(
-            QtWidgets.QApplication.translate("MainWindowPlot", "Zoom", None,
-                                             -1))
-        self.actionZoom.setToolTip(
-            QtWidgets.QApplication.translate("MainWindowPlot", "Zoom control",
-                                             None, -1))
-        self.actionZoom.setShortcut(
-            QtWidgets.QApplication.translate("MainWindowPlot", "Z", None, -1))
-        self.actionConnectors.setText(
-            QtWidgets.QApplication.translate("MainWindowPlot", "Pins", None,
-                                             -1))
-        self.actionConnectors.setToolTip(
-            QtWidgets.QApplication.translate(
-                "MainWindowPlot",
-                "Show connector pins for selected qcomponents", None, -1))
-        self.actionConnectors.setShortcut(
-            QtWidgets.QApplication.translate("MainWindowPlot", "C", None, -1))
-        self.actionCoords.setText(
-            QtWidgets.QApplication.translate("MainWindowPlot", "Get point",
-                                             None, -1))
-        self.actionCoords.setToolTip(
-            QtWidgets.QApplication.translate(
-                "MainWindowPlot",
-                "Click for position --- Enable this to click on the plot and log the (x,y) position",
-                None, -1))
-        self.actionCoords.setShortcut(
-            QtWidgets.QApplication.translate("MainWindowPlot", "P", None, -1))
-        self.actionAuto.setText(
-            QtWidgets.QApplication.translate("MainWindowPlot", "Autoscale",
-                                             None, -1))
-        self.actionAuto.setToolTip(
-            QtWidgets.QApplication.translate("MainWindowPlot", "Auto Zoom",
-                                             None, -1))
-        self.actionAuto.setShortcut(
-            QtWidgets.QApplication.translate("MainWindowPlot", "A", None, -1))
-        self.actionReplot.setText(
-            QtWidgets.QApplication.translate("MainWindowPlot", "Replot", None,
-                                             -1))
-        self.actionReplot.setShortcut(
-            QtWidgets.QApplication.translate("MainWindowPlot", "Ctrl+R", None,
-                                             -1))
-        self.actionRuler.setText(
-            QtWidgets.QApplication.translate("MainWindowPlot", "Ruler", None,
-                                             -1))
-        self.actionRuler.setToolTip(
-            QtWidgets.QApplication.translate("MainWindowPlot",
-                                             "Activate the ruler", None, -1))
-
+        MainWindowPlot.setWindowTitle(QtWidgets.QApplication.translate("MainWindowPlot", "MainWindow", None, -1))
+        self.toolBar.setWindowTitle(QtWidgets.QApplication.translate("MainWindowPlot", "toolBar", None, -1))
+        self.actionPan.setText(QtWidgets.QApplication.translate("MainWindowPlot", "Help", None, -1))
+        self.actionPan.setShortcut(QtWidgets.QApplication.translate("MainWindowPlot", "P", None, -1))
+        self.actionZoom.setText(QtWidgets.QApplication.translate("MainWindowPlot", "Zoom", None, -1))
+        self.actionZoom.setToolTip(QtWidgets.QApplication.translate("MainWindowPlot", "Zoom control", None, -1))
+        self.actionZoom.setShortcut(QtWidgets.QApplication.translate("MainWindowPlot", "Z", None, -1))
+        self.actionConnectors.setText(QtWidgets.QApplication.translate("MainWindowPlot", "Pins", None, -1))
+        self.actionConnectors.setToolTip(QtWidgets.QApplication.translate("MainWindowPlot", "Show connector pins for selected qcomponents", None, -1))
+        self.actionConnectors.setShortcut(QtWidgets.QApplication.translate("MainWindowPlot", "C", None, -1))
+        self.actionCoords.setText(QtWidgets.QApplication.translate("MainWindowPlot", "Get point", None, -1))
+        self.actionCoords.setToolTip(QtWidgets.QApplication.translate("MainWindowPlot", "Click for position --- Enable this to click on the plot and log the (x,y) position", None, -1))
+        self.actionCoords.setShortcut(QtWidgets.QApplication.translate("MainWindowPlot", "P", None, -1))
+        self.actionAuto.setText(QtWidgets.QApplication.translate("MainWindowPlot", "Autoscale", None, -1))
+        self.actionAuto.setToolTip(QtWidgets.QApplication.translate("MainWindowPlot", "Auto Zoom", None, -1))
+        self.actionAuto.setShortcut(QtWidgets.QApplication.translate("MainWindowPlot", "A", None, -1))
+        self.actionReplot.setText(QtWidgets.QApplication.translate("MainWindowPlot", "Replot", None, -1))
+        self.actionReplot.setShortcut(QtWidgets.QApplication.translate("MainWindowPlot", "Ctrl+R", None, -1))
+        self.actionRuler.setText(QtWidgets.QApplication.translate("MainWindowPlot", "Ruler", None, -1))
+        self.actionRuler.setToolTip(QtWidgets.QApplication.translate("MainWindowPlot", "Activate the ruler", None, -1))
 
 from .widgets.bases.expanding_toolbar import QToolBarExpanding
 from . import main_window_rc_rc