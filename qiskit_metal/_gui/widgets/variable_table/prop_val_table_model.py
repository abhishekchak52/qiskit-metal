<<<<<<< HEAD
from PySide2 import QtCore
from PySide2.QtCore import QAbstractTableModel, QModelIndex, Qt
from PySide2.QtGui import QFont
=======
# -*- coding: utf-8 -*-

# This code is part of Qiskit.
#
# (C) Copyright IBM 2017, 2020.
#
# This code is licensed under the Apache License, Version 2.0. You may
# obtain a copy of this license in the LICENSE.txt file in the root directory
# of this source tree or at http://www.apache.org/licenses/LICENSE-2.0.
#
# Any modifications or derivative works of this code must retain this
# copyright notice, and modified files need to carry a notice indicating
# that they have been altered from the originals.

from PyQt5 import Qt, QtCore, QtGui
from PyQt5.QtCore import QAbstractTableModel, QModelIndex, Qt
from PyQt5.QtGui import QFont
>>>>>>> 18819ef2

from .... import config
from .add_delete_table import Ui_MainWindow


class PropValTable(QAbstractTableModel):
    """
    Design variables table model that shows variable name and dimension,
    both with and without units.

    Thie class extends the `QAbstractTableModel` class

    Access:
        gui.variables_window.model
    """

    __refreshtime = 500  # 0.5 second refresh time

    def __init__(self, design=None, gui=None, view=None):
        """
        Args:
            design (QDesign): the QDesign (Default: None)
            gui (MetalGUI): the MetalGUI (Default: None)
            view (view): the view (Default: None)
        """
        super().__init__()
        self._design = design
        self._gui = gui
        self._view = None
        # self._data = data
        self._rowCount = -1
        self._start_timer()

    def set_design(self, design):
        """Set the design

        Args:
            design (QDesign): the design
        """
        self._design = design
        self.modelReset.emit()
        # refresh table or something if needed

    @property
    def design(self):
        """Returns the design"""
        return self._design

    @property
    def _data(self) -> dict:
        """Returns the data"""
        if self._design:
            return self._design.variables

    def _start_timer(self):
        """
        Start and continuously refresh timer in background to keep
        the total number of rows up to date.
        """
        self.timer = QtCore.QTimer(self)
        self.timer.start(self.__refreshtime)
        self.timer.timeout.connect(self.auto_refresh)

    def auto_refresh(self):
        """Do an automatic refresh"""
        newRowCount = self.rowCount(self)
        if self._rowCount != newRowCount:
            self.modelReset.emit()
            self._rowCount = newRowCount
            if self._view:
                self._view.resizeColumnsToContents()

    def rowCount(self, index: QModelIndex) -> int:
        """Count the number of rows

        Args:
            index (QModelIndex): Not used

        Returns:
            int: the number of rows
        """
        if self._design:
            return len(self._data)
        else:
            return 0

    def columnCount(self, index: QModelIndex) -> int:
        """Count the number of columns

        Args:
            index (QModelIndex): Not used

        Returns:
            int: the number of columns.  Always returns 3
        """
        return 3

    def data(self, index: QModelIndex, role: Qt.ItemDataRole = Qt.DisplayRole):
        """
        Return data for corresponding index and role.

        Args:
            index (QModelIndex): the index of the data
            role (QT.ItemDataRole): th edata rolw (Default: Qt.DisplayRole)

        Returns:
            ojbect: the data
        """
        self._index = index
        row = index.row()
        column = index.column()

        if role == Qt.DisplayRole:
            if column == 0:
                return str(list(self._data.keys())[row])
            elif column == 1:
                return str(self._data[list(self._data.keys())[row]])
            elif column == 2:
                return str(
                    self.design.parse_value(self._data[list(
                        self._data.keys())[row]]))

        # double clicking
        elif role == Qt.EditRole:
            return self.data(index, Qt.DisplayRole)

        elif (role == Qt.FontRole) and (column == 0):
            font = QFont()
            font.setBold(True)
            return font

    def setData(self,
                index: QModelIndex,
                value: str,
                role: Qt.ItemDataRole = Qt.EditRole) -> bool:
        """
        Modify either key or value (Property or Value) of dictionary depending on what
        the user selected manually on the table.

        Args:
            index (QModelIndex): the index
            value (str): the data value
            role (Qt.ItemDataRole): the role of the data (Default: Qt.EditRole)

        Returns:
            bool: True if successful; otherwise returns False.
        """
        r = index.row()
        c = index.column()

        if value:

            if c == 0:
                # TODO: LRU Cache for speed?
                oldkey = list(self._data.keys())[r]
                if value != oldkey:
                    self.design.rename_variable(oldkey, value)
                    self._gui.rebuild()
                    return True

            elif c == 1:
                self._data[list(self._data.keys())[r]] = value
                self._gui.rebuild()
                return True

        return False

    def headerData(self,
                   section: int,
                   orientation: Qt.Orientation,
                   role: Qt.ItemDataRole = Qt.DisplayRole) -> str:
        """
        Get the headers to be displayed.

        Args:
            secion (int): section number
            orientation (Qt.Orientation): orientation of the header
            role (Qt.ItemDataRole): role of the header (Default: Qt.DisplayRole)

        Returns:
            str: the header
        """
        if role == Qt.DisplayRole:
            if orientation == Qt.Horizontal:
                if section == 0:
                    return 'Variable name'
                elif section == 1:
                    return 'Value'
                else:
                    units = config.DefaultMetalOptions.default_generic.units
                    if self.design:
                        if hasattr(self.design, '_template_options'):
                            units = self.design.template_options.units
                    return f'Parsed value (in {units})'
            return str(section + 1)

    def removeRows(self, row: int, count: int = 1, parent=QModelIndex()):
        """
        Delete highlighted rows.

        Args:
            row (int): first row to delete
            count (int): number of rolws to delete (Default: 1)
            parent (QModelIndex): parent index
        """
        self.beginRemoveRows(parent, row, row + count - 1)
        lst = list(self._data.keys())
        for k in range(row + count - 1, row - 1, -1):
            del self._data[lst[k]]
        self.endRemoveRows()

    def flags(self, index: QModelIndex) -> Qt.ItemFlags:
        """
        Determine how user may interact with each cell in the table.

        Args:
            index (QModelIndex): the index

        Returns:
            Qt.ItemFlags: the flags
        """
        if index.column() < 2:
            return Qt.ItemIsSelectable | Qt.ItemIsEditable | Qt.ItemIsEnabled
        return Qt.ItemIsSelectable | Qt.ItemIsEnabled

    def add_row(self, key: str, val: str):
        """Add row with the given key/value

        Args:
            key (str): the key
            val (str): the value
        """
        self._data[key] = val
        self._view.resizeColumnsToContents()<|MERGE_RESOLUTION|>--- conflicted
+++ resolved
@@ -1,8 +1,3 @@
-<<<<<<< HEAD
-from PySide2 import QtCore
-from PySide2.QtCore import QAbstractTableModel, QModelIndex, Qt
-from PySide2.QtGui import QFont
-=======
 # -*- coding: utf-8 -*-
 
 # This code is part of Qiskit.
@@ -17,10 +12,9 @@
 # copyright notice, and modified files need to carry a notice indicating
 # that they have been altered from the originals.
 
-from PyQt5 import Qt, QtCore, QtGui
-from PyQt5.QtCore import QAbstractTableModel, QModelIndex, Qt
-from PyQt5.QtGui import QFont
->>>>>>> 18819ef2
+from PySide2 import QtCore
+from PySide2.QtCore import QAbstractTableModel, QModelIndex, Qt
+from PySide2.QtGui import QFont
 
 from .... import config
 from .add_delete_table import Ui_MainWindow
