--- conflicted
+++ resolved
@@ -85,13 +85,9 @@
         # pin_inputs = Dict()
     )
 
-<<<<<<< HEAD
     component_metadata = Dict()
 
     # Dummy private attribute used to check if an instanciated object is
-=======
-    # Dummy private attribute used to check if an instantiated object is
->>>>>>> 0b5ec0ee
     # indeed a QComponent class. The problem is that the `isinstance`
     # built-in method fails when this module is reloaded.
     # Used by `is_component` to check.
@@ -126,13 +122,8 @@
             When False - If the string name, used for component, already
             exists in the design, the existing component will be
             kept in the design, and current component will not be generated,
-<<<<<<< HEAD
             nor will be added to the design. The variable design.self.status
             will still be NotBuilt, as opposed to Initalization Successful.
-=======
-            nor will be added to the design. The variable design.self.status 
-            will still be NotBuilt, as opposed to Initialization Successful.
->>>>>>> 0b5ec0ee
 
             Either True or False - If string name, used for component, is NOT
             being used in the design, a component will be generated and
