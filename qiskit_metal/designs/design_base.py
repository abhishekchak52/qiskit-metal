--- conflicted
+++ resolved
@@ -85,7 +85,7 @@
         #                   renamed with an unique name, then the ID should continute to be used.
         self._qcomponent_latest_assigned_id = 0
 
-        ### Key attributes related to physical content of the design. These will be saved
+        # Key attributes related to physical content of the design. These will be saved
 
         # Where components are actaully stored.
         self._components = Dict()
@@ -271,11 +271,7 @@
             pin2_name (str): Name of pin in comp2_id.
 
         Returns:
-<<<<<<< HEAD
-            int: Unique net_id of connection used in the netlist.  
-=======
             int: Unique net_id of connection used in the netlist.
->>>>>>> 1809e1c7
 
         Note: If not added to netlist, the net_id will be 0 (zero).
         """
@@ -302,16 +298,10 @@
         Returns:
             QComponent: A component within design with the name search_name.
 
-<<<<<<< HEAD
-        Note: If None is returned the component was not found. A warning through logger.warning().
-
-        Note: If multiple components have the same name, only the first component found in the search will be returned, ALONG with logger.warning().
-=======
         *Note:* If None is returned the component wass not found. A warning through logger.warning().
 
         *Note:* If multiple components have the same name, only the first component found in the search
         will be returned, ALONG with logger.warning().
->>>>>>> 1809e1c7
         """
         alist = [(value.name, key)
                  for key, value in self._components.items() if value.name == search_name]
@@ -434,15 +424,10 @@
         # spec.loader.exec_module(module)
         # importlib.reload(module)
 
-<<<<<<< HEAD
     def rename_component(self, component_id: int, new_component_name: str):
-        """Rename component.  The component_id is expected.  However, if user 
-        passes a string for component_id, the method assumes the component_name 
+        """Rename component.  The component_id is expected.  However, if user
+        passes a string for component_id, the method assumes the component_name
         was passed.  Then will look for the id using the component_name.
-=======
-    def rename_component(self, component_id: int, new_component_name: str) -> Union[bool, int]:
-        """Rename component.
->>>>>>> 1809e1c7
 
         Arguments:
             component_id (int): id of component within design, can pass a string for component_name
@@ -730,10 +715,8 @@
         Arguments:
             parent (str): The component on which the child depends.
             child (str): The child cannot live without the parent.
-<<<<<<< HEAD
-        """
-=======
-        """
+        """
+
         # TODO: remove_dependency
         pass
 
@@ -750,5 +733,4 @@
         # TODO: Get dependency graph
 
         # Remake components in order
-        pass
->>>>>>> 1809e1c7
+        pass