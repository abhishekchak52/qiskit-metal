# -*- coding: utf-8 -*-

# This code is part of Qiskit.
#
# (C) Copyright IBM 2019.
#
# This code is licensed under the Apache License, Version 2.0. You may
# obtain a copy of this license in the LICENSE.txt file in the root directory
# of this source tree or at http://www.apache.org/licenses/LICENSE-2.0.
#
# Any modifications or derivative works of this code must retain this
# copyright notice, and modified files need to carry a notice indicating
# that they have been altered from the originals.

"""
Module containing all Qiskit Metal designs.

To create a basic UML diagram
>> pyreverse -o png -p desin_base design_base.py -A  -S

@date: 2019
@author: Zlatko Minev, Thomas McConeky, ... (IBM)
"""
import numpy as np

from .. import Dict, draw, logger
from ..config import DEFAULT, DEFAULT_OPTIONS
from ..toolbox_metal.import_export import load_metal, save_metal
from ..toolbox_metal.parsing import parse_value, parse_params
from ..components import is_component

__all__ = ['is_design', 'DesignBase']

def is_design(obj):
    """Check if an object is a Metal Design, i.e., an instance of
     `DesignBase`.

    The problem is that the `isinstance` built-in method fails
    when this module is reloaded.

    Arguments:
        obj {[object]} -- Test this object

    Returns:
        [bool] -- True if is a Metal design
    """
    if isinstance(obj, Dict):
        return False

    return hasattr(obj, '__i_am_design__')


class DesignBase():
    """
    DesignBase is the base class for Qiskit Metal Designs.
    A design is the most top-level object in all of Qiskit Metal.
    """

    # Dummy private attribute used to check if an instanciated object is
    # indeed a DesignBase class. The problem is that the `isinstance`
    # built-in method fails when this module is reloaded.
    # Used by `is_design` to check.
    __i_am_design__ = True

    def __init__(self):
        self._components = Dict()
        self._connectors = Dict()
        self._variables = Dict()

        self._defaults = DEFAULT  # Depricated, to be removed
        self._default_options = DEFAULT_OPTIONS

        self.logger = logger

#########PROPERTIES##################################################

    @property
    def components(self):
        '''
        Returns Dict object that keeps track of all Metal components in the design
        '''
        return self._components

    @property
    def connectors(self):
        '''
        Return the Dict object that keeps track of all connectors in the design.
        '''
        return self._connectors

    @property
    def variables(self):
        '''
        Return the Dict object that keeps track of all variables in the design.
        '''
        return self._variables

    @property
    def defaults(self):
        '''
        Return DEFAULT dictionary, which contains some key Metal DEFAULT params used
        in various Metal functions. These include default units, etc.

        Think of these as global defaults.
        '''
        return self._defaults

    @property
    def default_options(self):
        '''
        Return handle to the dicitonary of default options used in creating Metal
        component, and in calling other drawing and key functions.
        '''
        return self._default_options


#########Proxy properties##################################################

    def get_chip_size(self, chip_name='main'):
        raise NotImplementedError()

    def get_chip_z(self, chip_name='main'):
        raise NotImplementedError()

#########General methods###################################################

    def delete_all_connectors(self):
        '''
        Clear all connectors in the design.
        '''
        self.connectors.clear()
        return self.connectors

    def delete_all_components(self):
        '''
        Clear all components in the design dictionary.
        Also clears all connectors.
        '''
        self._components.clear()
        self.delete_all_connectors()
        return self._components

    def make_all_components(self):
        """
        Remakes all components with their current parameters.
        """
        for name, obj in self.components.items():  # pylint: disable=unused-variable
            if is_component(obj):
                obj.make()
    
    def delete_component(self, component_name):
        """
        Deletes component and connectors attached to said component.
        """
        connector_names = self.components.component_name.connector_names
        for c_name in connector_names:
            self.connectors.pop(c_name)

        self.components.pop(component_name)
        

#########I/O###############################################################

    @classmethod
    def load_design(cls, path):
        """Load a Metal design from a saved Metal file.
        (Class method)

        Arguments:
            path {str} -- Path to saved Metal design.

        Returns:
            Loaded metal design.
            Will also update default dicitonaries.
        """
        print("Beta feature. Not guaranteed to be fully implemented. ")
        return load_metal(path)

    def save_design(self, path):
        """Save the metal design to a Metal file.

        Arguments:
            path {str} -- Path to save the design to.
        """
        print("Beta feature. Not guaranteed to be fully implemented. ")
        return save_metal(self, path)

#########Creating Components###############################################################

    def parse_value(self, value):
        """
        Main parsing function.

        Parse a string, mappable (dict, Dict), iterrable (list, tuple) to account for
        units conversion, some basic arithmetic, and design variables.
        This is the main parsing function of Qiskit Metal.

        Handled Inputs:

            Strings:
                Strings of numbers, numbers with units; e.g., '1', '1nm', '1 um'
                    Converts to int or float.
                    Some basic arithmatic is possible, see below.
                Strings of variables 'variable1'.
                    Variable interpertation will use string method
                    isidentifier `'variable1'.isidentifier()
                Strings of

            Dictionaries:
                Returns ordered `Dict` with same key-value mappings, where the values have
                been subjected to parse_value.

            Itterables(list, tuple, ...):
                Returns same kind and calls itself `parse_value` on each elemnt.

            Numbers:
                Returns the number as is. Int to int, etc.


        Arithemetic:
            Some basic arithemetic can be handled as well, such as `'-2 * 1e5 nm'`
            will yield float(-0.2) when the default units are set to `mm`.

        Default units:
            User units can be set in the design. The design will set config.DEFAULT.units

        Examples:
            See the docstring for this module.
                >> ?qiskit_metal.toolbox_metal.parsing

        Arguments:
            value {[str]} -- string to parse
            variable_dict {[dict]} -- dict pointer of variables

        Return:
            Parse value: str, float, list, tuple, or ast eval
        """
        return parse_value(value, self.variables)

    def parse_params(self, params: dict, param_names: str):
        """
        Extra utility function that can call parse_value on individual options.
        Use self.parse_value to parse only some options from a params dictionary

        Arguments:
            params (dict) -- Input dict to pull form
            param_names (str) -- eg, 'x,y,z,cpw_width'
        """
        return parse_params(params, param_names, variable_dict=self.variables)

<<<<<<< HEAD
    def add_connector(self, name: str, points: list, parent, flip=False, chip='main'):
=======
    def add_connector(self, name: str,  points: list, parent_name: str, flip=False, chip='main'):
>>>>>>> 7f07e6b6
        """Add named connector to the design by creating a connector dicitoanry.

        Arguments:
            name {str} -- Name of connector
            points {list} -- list of 2 2D points
            parent -- component or string or None. Will be converted to a string, which will
                      the name of the component.

        Keyword Arguments:
            points {list} --List of two points (default: {None})
            ops {dict} -- Optionally add options (default: {None})
        """
<<<<<<< HEAD
        if is_component(parent):
            parent = parent.name
        elif parent is None:
            parent = 'none'
        # assert isinstance(parent, str) # could enfornce
        self.connectors[name] = make_connector(points, flip=flip, chip=chip)
=======
        self.connectors[name] = make_connector(points, parent_name, flip=flip, chip=chip)
>>>>>>> 7f07e6b6


####################################################################################
###
# Connector
# TODO: Decide how to handle this.
#   Should this be a class?
#   Should we keep function here or just move into design?
# MAKE it so it has reference to who made it 

def make_connector(points: list, parent_name, flip=False, chip='main'):
    """
    Works in user units.

    Arguments:
        points {[list of coordinates]} -- Two points that define the connector

    Keyword Arguments:
        flip {bool} -- Flip the normal or not  (default: {False})
        chip {str} -- Name of the chip the connector sits on (default: {'main'})

    Returns:
        [type] -- [description]
    """
    assert len(points) == 2

    # Get the direction vector, the unit direction vec, and the normal vector
    vec_dist, vec_dist_unit, vec_normal = draw.vec_unit_norm(points)

    if flip:
        vec_normal = -vec_normal

    return Dict(
        points=points,
        middle=np.sum(points, axis=0)/2.,
        normal=vec_normal,
        tangent=vec_dist_unit,
        width=np.linalg.norm(vec_dist),
        chip=chip,
        parent_name = parent_name
    )<|MERGE_RESOLUTION|>--- conflicted
+++ resolved
@@ -31,6 +31,7 @@
 
 __all__ = ['is_design', 'DesignBase']
 
+
 def is_design(obj):
     """Check if an object is a Metal Design, i.e., an instance of
      `DesignBase`.
@@ -116,6 +117,7 @@
 
 #########Proxy properties##################################################
 
+
     def get_chip_size(self, chip_name='main'):
         raise NotImplementedError()
 
@@ -147,7 +149,7 @@
         for name, obj in self.components.items():  # pylint: disable=unused-variable
             if is_component(obj):
                 obj.make()
-    
+
     def delete_component(self, component_name):
         """
         Deletes component and connectors attached to said component.
@@ -157,7 +159,7 @@
             self.connectors.pop(c_name)
 
         self.components.pop(component_name)
-        
+
 
 #########I/O###############################################################
 
@@ -248,11 +250,7 @@
         """
         return parse_params(params, param_names, variable_dict=self.variables)
 
-<<<<<<< HEAD
     def add_connector(self, name: str, points: list, parent, flip=False, chip='main'):
-=======
-    def add_connector(self, name: str,  points: list, parent_name: str, flip=False, chip='main'):
->>>>>>> 7f07e6b6
         """Add named connector to the design by creating a connector dicitoanry.
 
         Arguments:
@@ -265,16 +263,13 @@
             points {list} --List of two points (default: {None})
             ops {dict} -- Optionally add options (default: {None})
         """
-<<<<<<< HEAD
         if is_component(parent):
             parent = parent.name
         elif parent is None:
             parent = 'none'
         # assert isinstance(parent, str) # could enfornce
-        self.connectors[name] = make_connector(points, flip=flip, chip=chip)
-=======
-        self.connectors[name] = make_connector(points, parent_name, flip=flip, chip=chip)
->>>>>>> 7f07e6b6
+        self.connectors[name] = make_connector(
+            points, parent, flip=flip, chip=chip)
 
 
 ####################################################################################
@@ -283,7 +278,7 @@
 # TODO: Decide how to handle this.
 #   Should this be a class?
 #   Should we keep function here or just move into design?
-# MAKE it so it has reference to who made it 
+# MAKE it so it has reference to who made it
 
 def make_connector(points: list, parent_name, flip=False, chip='main'):
     """
@@ -314,5 +309,5 @@
         tangent=vec_dist_unit,
         width=np.linalg.norm(vec_dist),
         chip=chip,
-        parent_name = parent_name
+        parent_name=parent_name
     )