--- conflicted
+++ resolved
@@ -11,10 +11,6 @@
 # Any modifications or derivative works of this code must retain this
 # copyright notice, and modified files need to carry a notice indicating
 # that they have been altered from the originals.
-<<<<<<< HEAD
-=======
-"""QQ3DRenderer."""
->>>>>>> c9dd8ddf
 
 from typing import List, Union
 
@@ -54,41 +50,14 @@
     """name"""
 
     q3d_options = Dict(material_type='pec',
-<<<<<<< HEAD
                        material_thickness='200nm')
-=======
-                       material_thickness='200nm',
-                       add_setup=Dict(freq_ghz='5.0',
-                                      name='Setup',
-                                      save_fields='False',
-                                      enabled='True',
-                                      max_passes='15',
-                                      min_passes='2',
-                                      min_converged_passes='2',
-                                      percent_error='0.5',
-                                      percent_refinement='30',
-                                      auto_increase_solution_order='True',
-                                      solution_order='High',
-                                      solver_type='Iterative'),
-                       get_capacitance_matrix=Dict(variation='',
-                                                   solution_kind='AdaptivePass',
-                                                   pass_number='3'))
-    """Q3d options"""
->>>>>>> c9dd8ddf
 
     def __init__(self,
                  design: 'QDesign',
                  initiate=True,
-<<<<<<< HEAD
                  options: Dict = None):
-        """
-        Create a QRenderer for Q3D simulations, subclassed from QAnsysRenderer.
-=======
-                 render_template: Dict = None,
-                 render_options: Dict = None):
         """Create a QRenderer for Q3D simulations, subclassed from
         QAnsysRenderer.
->>>>>>> c9dd8ddf
 
         Args:
             design (QDesign): Use QGeometry within QDesign to obtain elements for Ansys.
@@ -111,14 +80,6 @@
             if self.pinfo.design:
                 return self.pinfo.design._boundaries
 
-<<<<<<< HEAD
-=======
-    @property
-    def setup_options(self):
-        """Setup the q3d options."""
-        return self.q3d_options['add_setup']
-
->>>>>>> c9dd8ddf
     def render_design(self,
                       selection: Union[list, None] = None,
                       open_pins: Union[list, None] = None,
@@ -173,11 +134,7 @@
         self.assign_perfE = []
         self.assign_mesh = []
 
-<<<<<<< HEAD
-        self.render_tables(selection, skip_junction=True)
-=======
-        self.render_tables()
->>>>>>> c9dd8ddf
+        self.render_tables(skip_junction=True)
         self.add_endcaps(open_pins)
 
         self.render_chips(draw_sample_holder=False,
@@ -188,17 +145,6 @@
         self.assign_thin_conductor()
         self.assign_nets()
 
-<<<<<<< HEAD
-=======
-    def render_tables(self):
-        """
-        Render components in design grouped by table type (path or poly, but not junction).
-        """
-        for table_type in self.design.qgeometry.get_element_types():
-            if table_type != 'junction':
-                self.render_components(table_type)
-
->>>>>>> c9dd8ddf
     def assign_thin_conductor(self,
                               material_type: str = 'pec',
                               thickness: str = '200 nm',
@@ -224,16 +170,6 @@
         self.boundaries.AutoIdentifyNets()
 
     def activate_q3d_setup(self, setup_name_activate: str = None):
-<<<<<<< HEAD
-=======
-        """For active design, either get existing setup, make new setup with
-        name, or make new setup with default name.
-
-        Args:
-            setup_name_activate (str, optional): If name exists for setup, then have pinfo
-              reference it.  If name for setup does not exist, create a new setup with the name.
-              If name is None, create a new setup with default name.
->>>>>>> c9dd8ddf
         """
         (deprecated) use activate_ansys_setup()
         """
@@ -253,14 +189,8 @@
                       auto_increase_solution_order: bool = None,
                       solution_order: str = None,
                       solver_type: str = None):
-<<<<<<< HEAD
-        """
-        Create a solution setup in Ansys Q3D. If user does not provide arguments, 
-        they will be obtained from default_setup dict.
-=======
         """Create a solution setup in Ansys Q3D. If user does not provide
         arguments, they will be obtained from q3d_options dict.
->>>>>>> c9dd8ddf
 
         Args:
             name (str, optional): Name of solution setup. Defaults to None.
@@ -457,16 +387,9 @@
     def get_capacitance_matrix(self,
                                variation: str = '',
                                solution_kind: str = 'LastAdaptive',
-<<<<<<< HEAD
                                pass_number: int = 1):
-        """
-        Obtain capacitance matrix in a dataframe format.
+        """Obtain capacitance matrix in a dataframe format.
         Must be executed *after* analyze_setup.
-=======
-                               pass_number: int = 3):
-        """Obtain capacitance matrix in a dataframe format. Must be executed
-        *after* analyze_setup.
->>>>>>> c9dd8ddf
 
         Args:
             variation (str, optional): An empty string returns nominal variation. Otherwise need the list. Defaults to ''
@@ -519,41 +442,23 @@
         fr = ureg(f'{fr} GHz').to('GHz').magnitude
         fb = [ureg(f'{freq} GHz').to('GHz').magnitude for freq in fb]
         RES = {}
-<<<<<<< HEAD
         for i in range(1, maxPass+1):
             try:
-                print('Pass number: ', i)
                 df_cmat, user_units, _, _ = self.pinfo.setup.get_matrix(
                     variation=variation, solution_kind=solution_kind, pass_number=i)
                 c_units = ureg(user_units).to('farads').magnitude
-                res = extract_transmon_coupled_Noscillator(df_cmat.values * c_units,
-                                                            IC_Amps,
-                                                            CJ,
-                                                            N,
-                                                            fb,
-                                                            fr,
-                                                            g_scale=1)
+                res = extract_transmon_coupled_Noscillator(
+                    df_cmat.values * c_units,
+                    IC_Amps,
+                    CJ,
+                    N,
+                    fb,
+                    fr,
+                    g_scale=1,
+                    print_info=bool(i == maxPass - 1))
                 RES[i] = res
             except pd.errors.EmptyDataError:
                 break
-=======
-        for i in range(1, maxPass):
-            df_cmat, user_units, _, _ = self.pinfo.setup.get_matrix(
-                variation=variation,
-                solution_kind='AdaptivePass',
-                pass_number=i)
-            c_units = ureg(user_units).to('farads').magnitude
-            res = extract_transmon_coupled_Noscillator(
-                df_cmat.values * c_units,
-                IC_Amps,
-                CJ,
-                N,
-                fb,
-                fr,
-                g_scale=1,
-                print_info=bool(i == maxPass - 1))
-            RES[i] = res
->>>>>>> c9dd8ddf
         RES = pd.DataFrame(RES).transpose()
         RES['χr MHz'] = abs(RES['chi_in_MHz'].apply(lambda x: x[0]))
         RES['gr MHz'] = abs(RES['gbus'].apply(lambda x: x[0]))
@@ -582,30 +487,13 @@
         return _plot_q3d_convergence_chi_f(RES)
 
     def add_q3d_design(self, name: str, connect: bool = True):
-<<<<<<< HEAD
         """
         (deprecated) use new_ansys_design()
-=======
-        """Add a q3d design with the given name to the project.
-
-        Args:
-            name (str): Name of the new q3d design
-            connect (bool, optional): Should we connect this session to this design? Defaults to True.
->>>>>>> c9dd8ddf
         """
         self.logger.warning('This method is deprecated. Change your scripts to use new_ansys_design()')
         self.new_ansys_design(name, 'capacitance', connect)
 
     def activate_q3d_design(self, name: str = "MetalQ3ds"):
-<<<<<<< HEAD
-=======
-        """Add a q3d design with the given name to the project.  If the design
-        exists, that will be added WITHOUT altering the suffix of the design
-        name.
-
-        Args:
-            name (str): Name of the new q3d design
->>>>>>> c9dd8ddf
         """
         (deprecated) use activate_ansys_design()
         """
