addict
descartes
gdspy>=1.5.2
geopandas; platform_system != "Windows"  #pip install geopandas causes fiona errors. Therefore, if you use `conda env`, you must first run `conda install fiona`, while if you use `python venv` you must first download the gdal and fiona wheels from https://www.lfd.uci.edu/~gohlke/pythonlibs/ and manually pip install them in that order.
ipython
matplotlib
numpy
pandas
pint
pyEPR-quantum>=0.8.5.7
pygments
<<<<<<< HEAD
pyside6
=======
pyside2
qdarkstyle
>>>>>>> fdc6df69
qutip
scipy
shapely
scqubits
gmsh
pyaedt   #since conda-forge doesn't have pyaedt, we have to manually pip install or completely switch to virtualenv .  virtualenv uses less memory than conda. 
# jupyter (if you need a fresh install) or ipykernel (if you prefer to make of this a new kernel to use from an existing jupyter install)<|MERGE_RESOLUTION|>--- conflicted
+++ resolved
@@ -9,12 +9,7 @@
 pint
 pyEPR-quantum>=0.8.5.7
 pygments
-<<<<<<< HEAD
 pyside6
-=======
-pyside2
-qdarkstyle
->>>>>>> fdc6df69
 qutip
 scipy
 shapely
